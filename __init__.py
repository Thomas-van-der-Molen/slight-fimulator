--- conflicted
+++ resolved
@@ -1,4 +1,3 @@
-<<<<<<< HEAD
 #!/usr/bin/env python
 
 """Slight Fimulator is a 2D flight simulator written in Python.
@@ -35,55 +34,5 @@
 # Installs Python 3 division, print and import behaviour
 from __future__ import division, print_function, absolute_import
 
-__author__ = "Adrien Hopkins"
-__version__ = "3.1.0"
-__credits__ = ("Hao Tian",)
-=======
-#!/usr/bin/env python
-# -*- coding:utf-8 -*-
-
-"""Slight Fimulator - Flight simlator in Python
-Copyright (C) 2017 Hao Tian
-This program is free software: you can redistribute it and/or modify
-it under the terms of the GNU General Public License as published by
-the Free Software Foundation, either version 3 of the License, or
-(at your option) any later version.
-This program is distributed in the hope that it will be useful,
-but WITHOUT ANY WARRANTY; without even the implied warranty of
-MERCHANTABILITY or FITNESS FOR A PARTICULAR PURPOSE.  See the
-GNU General Public License for more details.
-You should have received a copy of the GNU General Public License
-along with this program.  If not, see <http://www.gnu.org/licenses/>.
-
-ALTERNATE NAMES
-Glide Slope
-Departure As Filed
-Hundred Above
-Decision Height
-Dank Angle
-Dlight simulator
-SLOGAN
-Just a bit of fimulating
-"""
-
-__author__ = "Hao Tian and Adrien Hopkins"
-__credits__ = None
-__version__ = "2.0.0-alpha.1"
-
-import os
-
-import game
-
-# Gets current filepath
-PATH = os.path.dirname(os.path.realpath(__file__))
-
-# Centers the window on the screen
-os.environ['SDL_VIDEO_CENTERED'] = '1'
-
-try:
-    GameWindow = game.GameWindow
-    Airplane = game.Airplane
-    Objective = game.Objective
-    Airspace = game.Airspace
-except: pass
->>>>>>> 41e6c10f
+__author__ = "Adrien Hopkins and Hao Tian"
+__version__ = "3.1.0"