<<<<<<< HEAD
# Slight Fimulator v3.1.0
=======
# Slight Fimulator Version 2.0.0-alpha.1
>>>>>>> 41e6c10f
A flight simulator written in Python.
This is @MasterofNumbers17's Edition (The [original](https://github.com/haofoss/slight-fimulator) is by @haofoss).

## Dependencies
<<<<<<< HEAD
Requires Python 2 or 3, Pygame

This command installs them on Debian or Ubuntu GNU/Linux:

Python 2: `sudo apt-get update && sudo apt-get install python python-pip && sudo pip install pygame`  
Python 3: `sudo apt-get update && sudo apt-get install python3 python3-pip && sudo pip3 install pygame`
=======
Requires Python 2, Pygame
```
sudo apt-get update && sudo apt-get install python python-pygame -y
```
Uses Unofficial Utilities for Pygame v2.1.0 by MasterofNumbers17 (pre-installed)
>>>>>>> 41e6c10f

## Usage

Python 2: `python slight-fimulator-master`  
Python 3: `python3 slight-fimulator-master`  
You can also run the \_\_main\_\_.py file in your favourite IDE.

## Default Controls

| TO DO THIS                   | PRESS THIS     |
|------------------------------|----------------|
| Climb                        | ↓              |
| Descend                      | ↑              |
| Bank left                    | ←              |
| Bank right                   | →              |
| Set throttle to OFF          | F1             |
| Decrease throttle            | F2             |
| Set throttle to 50%          | F3             |
| Increase throttle            | F4             |
| Set throttle to FULL         | F5             |
<<<<<<< HEAD
| Center controls and throttle | A              |
| Pause/Unpause the game       | P              |
| Quit the game                | ESC            |

## API

There is currently no public API.
=======
| Center controls and throttle | Z              |
>>>>>>> 41e6c10f
<|MERGE_RESOLUTION|>--- conflicted
+++ resolved
@@ -1,26 +1,14 @@
-<<<<<<< HEAD
-# Slight Fimulator v3.1.0
-=======
 # Slight Fimulator Version 2.0.0-alpha.1
->>>>>>> 41e6c10f
 A flight simulator written in Python.
 This is @MasterofNumbers17's Edition (The [original](https://github.com/haofoss/slight-fimulator) is by @haofoss).
 
 ## Dependencies
-<<<<<<< HEAD
 Requires Python 2 or 3, Pygame
 
 This command installs them on Debian or Ubuntu GNU/Linux:
 
 Python 2: `sudo apt-get update && sudo apt-get install python python-pip && sudo pip install pygame`  
 Python 3: `sudo apt-get update && sudo apt-get install python3 python3-pip && sudo pip3 install pygame`
-=======
-Requires Python 2, Pygame
-```
-sudo apt-get update && sudo apt-get install python python-pygame -y
-```
-Uses Unofficial Utilities for Pygame v2.1.0 by MasterofNumbers17 (pre-installed)
->>>>>>> 41e6c10f
 
 ## Usage
 
@@ -41,14 +29,10 @@
 | Set throttle to 50%          | F3             |
 | Increase throttle            | F4             |
 | Set throttle to FULL         | F5             |
-<<<<<<< HEAD
 | Center controls and throttle | A              |
 | Pause/Unpause the game       | P              |
 | Quit the game                | ESC            |
 
 ## API
 
-There is currently no public API.
-=======
-| Center controls and throttle | Z              |
->>>>>>> 41e6c10f
+There is currently no public API.